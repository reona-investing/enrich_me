--- conflicted
+++ resolved
@@ -166,11 +166,8 @@
     "# UMAP->HDBSCAN(再帰) を実行する関数",
     "def run_pipeline(df, min_cluster_sizes=None):",
     "    reduced = clusterer.apply_umap(df)",
-<<<<<<< HEAD
     "    labels = clusterer.apply_recursive_hdbscan(reduced, min_cluster_sizes)",
-=======
-    "    labels = clusterer.apply_recursive_hdbscan(reduced, min_cluster_sizes).rename(columns={\"Cluster\": \"HDBSCANCluster\"})",
->>>>>>> afe8caa9
+
     "    return labels",
     ""
    ]
