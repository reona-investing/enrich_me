#%% モジュールのインポート
from utils.paths import Paths
import pandas as pd
from typing import Literal, Optional
from calculation.sector_index import SectorIndex
from preprocessing import PreprocessingPipeline

class FeaturesCalculator:
    @staticmethod
    def calculate_features(new_sector_price:pd.DataFrame,
                        new_sector_list: pd.DataFrame,
                        stock_dfs_dict: dict,
                        adopts_features_indices:bool = True,
                        adopts_features_price:bool = True,
                        groups_setting:dict = {},
                        names_setting:dict = {},
                        currencies_type:Literal['relative', 'raw'] = 'relative',
                        commodity_type:Literal['JPY', 'raw'] = 'raw',
                        adopt_1d_return:bool = True, 
                        mom_duration:list = [5, 21], 
                        vola_duration:list = [5, 21],
                        adopt_size_factor:bool = True,
                        adopt_eps_factor:bool = True,
                        adopt_sector_categorical:bool = True,
                        add_rank:bool = True,
                        indices_preprocessing_pipeline: Optional[PreprocessingPipeline] = None,
                        price_preprocessing_pipeline: Optional[PreprocessingPipeline] = None) -> pd.DataFrame:
        """
        特徴量を計算する。
        :param pd.DataFrame new_sector_price: セクター価格
        :param pd.DataFrame new_sector_list: 各銘柄の業種設定
        :param dict stock_dfs_dict: J-quants API由来のデータを格納した辞書
        :param bool adopt_features_indices: インデックス系特徴量の採否
        :param bool adopt_features_price: 価格系特徴量の採否
        :param dict groups_setting: （インデックス）特徴量グループの採否
        :param dict names_setting: （インデックス）特徴量の採否
        :param str currencies_type: 通貨を'relative'なら相対強度(例：'JPY')、'raw'ならそのまま(例：'USDJPY')
        :param str commodity_type: コモディティを円建てに補正するか否か
        :param list return_duration: （価格）何日間のリターンを特徴量とするか
        :param list mom_duration: （価格）何日間のモメンタムを特徴量とするか
        :param list vola_duration: （価格）何日間のボラティリティを特徴量とするか
        :param bool adopt_size_factor: （価格）サイズファクターを特徴量とするか
        :param bool adopt_eps_factor: （価格）EPSを特徴量とするか
        :param bool adopt_sector_categorical: （価格）セクターをカテゴリ変数として採用するか
        :param bool add_rank: （価格）各日・各指標のの業種別ランキング
        :param Optional[PreprocessingPipeline] indices_preprocessing_pipeline: インデックス系特徴量の前処理パイプライン
        :param Optional[PreprocessingPipeline] price_preprocessing_pipeline: 価格系特徴量の前処理パイプライン
        """
        if adopts_features_indices:
            features_to_scrape_df = \
                FeaturesCalculator.select_features_to_scrape(groups_setting=groups_setting, names_setting=names_setting)
            features_indices_df = \
                FeaturesCalculator.calculate_features_indices(features_to_scrape_df=features_to_scrape_df, 
                                                              currencies_type=currencies_type, 
                                                              commodity_type=commodity_type)
            
            # インデックス系特徴量の前処理
            if indices_preprocessing_pipeline is not None:
                features_indices_df = indices_preprocessing_pipeline.fit_transform(features_indices_df)

            if adopts_features_price:
                features_price_df = FeaturesCalculator.calculate_features_price(new_sector_price=new_sector_price,
                                                                                new_sector_list=new_sector_list,
                                                                                stock_dfs_dict=stock_dfs_dict,
                                                                                adopt_1d_return=adopt_1d_return, 
                                                                                mom_duration=mom_duration,
                                                                                vola_duration=vola_duration,
                                                                                adopt_size_factor=adopt_size_factor,
                                                                                adopt_eps_factor=adopt_eps_factor,
                                                                                adopt_sector_categorical=adopt_sector_categorical,
                                                                                add_rank=add_rank)
                
                # 価格系特徴量の前処理
                if price_preprocessing_pipeline is not None:
                    features_price_df = price_preprocessing_pipeline.fit_transform(features_price_df)
            else:
                features_price_df = pd.DataFrame(index=new_sector_price.index)

            features_df = FeaturesCalculator.merge_features(features_indices_df, features_price_df)
            features_df = features_df.sort_index()
            
        elif adopts_features_price:
            features_df = FeaturesCalculator.calculate_features_price(new_sector_price=new_sector_price,
                                                                      new_sector_list=new_sector_list,
                                                                      stock_dfs_dict=stock_dfs_dict,
                                                                      adopt_1d_return=adopt_1d_return, 
                                                                      mom_duration=mom_duration,
                                                                      vola_duration=vola_duration,
                                                                      adopt_size_factor=adopt_size_factor,
                                                                      adopt_eps_factor=adopt_eps_factor,
                                                                      adopt_sector_categorical=adopt_sector_categorical,
                                                                      add_rank=add_rank)
            
            # 価格系特徴量のみの場合の前処理
            if price_preprocessing_pipeline is not None:
                features_df = price_preprocessing_pipeline.fit_transform(features_df)
        else:
            return None
        return features_df


    @staticmethod
    def select_features_to_scrape(groups_setting:dict={}, names_setting:dict={}):
        features_to_scrape_df = pd.read_csv(Paths.FEATURES_TO_SCRAPE_CSV)
        features_to_scrape_df['Path'] = Paths.SCRAPED_DATA_FOLDER + '/' + features_to_scrape_df['Group'] + '/' + features_to_scrape_df['Path']
        #グループごとに特徴量として採用するか？
        if groups_setting is not None:
            mapped = features_to_scrape_df['Group'].map(groups_setting)
            features_to_scrape_df['is_adopted'] = mapped.astype(bool).fillna(features_to_scrape_df['is_adopted'])
        if names_setting is not None:
            mapped = features_to_scrape_df['Name'].map(names_setting)
            features_to_scrape_df['is_adopted'] = \
                mapped.astype(bool).fillna(features_to_scrape_df['is_adopted'])
        else:
            features_to_scrape_df['is_adopted'] = features_to_scrape_df['is_adopted'].replace({'TRUE': True, 'FALSE': False}).astype(bool)
        return features_to_scrape_df

    @staticmethod
    def calculate_features_indices(features_to_scrape_df:pd.DataFrame, currencies_type:str, commodity_type:str) -> pd.DataFrame:
        '''特徴量の算出'''
        features_indices_df = pd.DataFrame()
        features_indices_df['Date'] = None
        for _, row in features_to_scrape_df.iterrows():
            '''いずれ1d_return以外にも対応したい'''
            #commodity_typeがJPYのとき、コモディティのリターンを円建てで補正
            should_convert_to_JPY = (row['Group'] == 'commodity') & (commodity_type == 'JPY')
            if should_convert_to_JPY:
                USDJPY_path = features_to_scrape_df.loc[features_to_scrape_df['Name']=='USDJPY', 'Path'].values[0]
                a_feature_df = FeaturesCalculator._calculate_1day_return_commodity_JPY(row, USDJPY_path=USDJPY_path)
            else:
                a_feature_df = FeaturesCalculator._calculate_1day_return(row)
            if a_feature_df is not None:
                features_indices_df = pd.merge(features_indices_df, a_feature_df, how='outer', on='Date').sort_values(by='Date')
        #最終的に返すデータフレームを成型
        features_indices_df = features_indices_df.set_index('Date')
        features_indices_df = features_indices_df.ffill()

        #通貨特徴量の処理
        currency_is_adopted = features_to_scrape_df.loc[features_to_scrape_df['Group'] == 'currencies', 'is_adopted'].all()
        if currency_is_adopted:
            if currencies_type not in ['relative', 'raw']:
                raise ValueError("引数'currencies_type'には、'relative'か'raw'のいずれかを設定してください。")
            elif currencies_type == 'relative':
                features_indices_df = FeaturesCalculator._process_currency(features_indices_df)
        #債券特徴量の処理
        bond_is_adopted = features_to_scrape_df.loc[features_to_scrape_df['Group'] == 'bond', 'is_adopted'].any()
        if bond_is_adopted:
            features_indices_df = FeaturesCalculator._process_bond(features_indices_df)
            
        print('各特徴量の1day_returnを算出しました。')
        return features_indices_df

    @staticmethod
    def _calculate_1day_return(row:pd.Series) -> pd.DataFrame:
        a_feature_df = None
        if row['is_adopted']:
            #既存のデータフレームを読み込み
            raw_df = pd.read_parquet(row['Path'])
            #リターンの算出
            a_feature_df = pd.DataFrame()
            a_feature_df['Date'] = pd.to_datetime(raw_df['Date'])
            if row['Group'] == 'bond':
                a_feature_df[f'{row["Name"]}_1d_return'] = raw_df['Close'].diff(1) #目的変数を得る。
            else:
                a_feature_df[f'{row["Name"]}_1d_return'] = raw_df['Close'].pct_change(1) #目的変数を得る。
        return a_feature_df

    @staticmethod
    def _calculate_1day_return_commodity_JPY(row:pd.Series, USDJPY_path:str) -> pd.DataFrame:
        a_feature_df = None
        if row['is_adopted']:
            #既存のデータフレームを読み込み
            raw_df = pd.read_parquet(row['Path'])
            USDJPY_df = pd.read_parquet(USDJPY_path)
            USDJPY_df = USDJPY_df.rename(columns={'Close': 'USDJPYClose'})
            raw_df = pd.merge(raw_df, USDJPY_df[['Date', 'USDJPYClose']], on='Date', how='left')
            #リターンの算出
            a_feature_df = pd.DataFrame()
            a_feature_df['Date'] = pd.to_datetime(raw_df['Date'])
            a_feature_df[f'{row["Name"]}_1d_return'] = (raw_df['Close'] * raw_df['USDJPYClose']).pct_change(1) #目的変数を得る。
        return a_feature_df

    @staticmethod
    def _process_currency(features_indices_df:pd.DataFrame) -> pd.DataFrame:
        #通貨の相対強度（JPY, USD, EUR, AUD）
        #通貨が強い（=高い）ほど値が大きくなる
        '''いずれ1d_return以外にも対応したい'''
        for i in ['1d_return']:#, f'{duration1}d_return', f'{duration2}d_return']:
            features_indices_df[f'JPY_{i}'] = (- features_indices_df[f'USDJPY_{i}'] - features_indices_df[f'EURJPY_{i}'] - features_indices_df[f'AUDJPY_{i}']) / 3
            features_indices_df[f'USD_{i}'] = (features_indices_df[f'USDJPY_{i}'] - features_indices_df[f'EURUSD_{i}'] - features_indices_df[f'AUDUSD_{i}']) / 3
            features_indices_df[f'AUD_{i}'] = (features_indices_df[f'AUDJPY_{i}'] + features_indices_df[f'AUDUSD_{i}'] - features_indices_df[f'EURAUD_{i}']) / 3
            features_indices_df[f'EUR_{i}'] = (features_indices_df[f'EURJPY_{i}'] + features_indices_df[f'EURUSD_{i}'] + features_indices_df[f'EURAUD_{i}']) / 3
            features_indices_df.drop([f'USDJPY_{i}', f'EURJPY_{i}', f'AUDJPY_{i}', f'EURUSD_{i}', f'AUDUSD_{i}', f'EURAUD_{i}'], axis=1, inplace=True)
        return features_indices_df

    @staticmethod
    def _process_bond(features_indices_df:pd.DataFrame) -> pd.DataFrame:
        #通貨の相対強度（JPY, USD, EUR, AUD）
        #通貨が強い（=高い）ほど値が大きくなる
        '''いずれ1d_return以外にも対応したい'''
        bond_features = [x for x in features_indices_df.columns if 'bond10' in x]
        for x in bond_features:
            features_indices_df[x.replace("10", "_diff")] = features_indices_df[x] - features_indices_df[x.replace("10", "2")]
            features_indices_df.drop([x.replace("10", "2")], axis=1, inplace=True)
        return features_indices_df

    @staticmethod
    def calculate_features_price(
            new_sector_price:pd.DataFrame,
            new_sector_list:pd.DataFrame,
            stock_dfs_dict:dict,
            adopt_1d_return:bool = True,
            mom_duration:list = [5, 21], 
            vola_duration:list = [5, 21],
            adopt_size_factor:bool = True,
            adopt_eps_factor:bool = True,
            adopt_sector_categorical:bool = True,
            add_rank:bool = True,
            ) -> pd.DataFrame:
        '''
        価格系の特徴量を生成する関数。
        new_sector_price: 業種別インデックスの価格情報
        new_sector_list: 各銘柄の業種設定
        stock_dfs_dict: J-Quants API由来のデータを含んだ辞書
        return_duration: リターン算出日数をまとめたリスト
        mom_duration: モメンタム算出日数をまとめたリスト
        vola_duration: ボラティリティ算出日数をまとめたリスト
        adopt_size_factor: サイズファクターを特徴量とするか
        adopt_eps_factor: EPSを特徴量とするか
        adopt_sector_categorical: セクターをカテゴリカル変数として採用するか
        add_rank: 各日・各指標のランクを特徴量として追加するか
        '''
        features_price_df = pd.DataFrame()
        # リターンの算出
        if adopt_1d_return:
            features_price_df['1d_return'] = new_sector_price['1d_return']
            if add_rank:
                features_price_df[f'1d_return_rank'] = features_price_df[f'1d_return'].groupby('Date').rank(ascending=False)
        # モメンタムの算出
        if mom_duration is not None:
            assert isinstance(mom_duration, list), "mom_durationにはリストまたはNoneを指定してください。"
            assert '1d_return' in features_price_df.columns, "momを算出するには、最低でも1day_returnを取得するようにしてください。"
            days_to_exclude = 1
            for n in mom_duration:
                features_price_df[f'{n}d_mom'] \
                    = features_price_df['1d_return'].groupby('Sector').rolling(n - days_to_exclude).mean().reset_index(0, drop=True)
                features_price_df[f'{n}d_mom'] = features_price_df[f'{n}d_mom'].groupby('Sector').shift(days_to_exclude)
                days_to_exclude = n
                if add_rank:
                    features_price_df[f'{n}d_mom_rank'] = features_price_df[f'{n}d_mom'].groupby('Date').rank(ascending=False)
        # ボラティリティの算出
        if vola_duration is not None:
            assert isinstance(vola_duration, list), "vola_durationにはリストまたはNoneを指定してください。"
            assert '1d_return' in features_price_df.columns, "volaを算出するには、最低でも1day_returnを取得するようにしてください。"
            days_to_exclude = 1
            for n in vola_duration:
                features_price_df[f'{n}d_vola'] \
                    = features_price_df['1d_return'].groupby('Sector').rolling(n - days_to_exclude).std().reset_index(0, drop=True)
                features_price_df[f'{n}d_vola'] = features_price_df[f'{n}d_vola'].groupby('Sector').shift(days_to_exclude)
                days_to_exclude = n
                if add_rank:
                    features_price_df[f'{n}d_vola_rank'] = features_price_df[f'{n}d_vola'].groupby('Date').rank(ascending=False)
        
        # サイズファクター（業種内の平均サイズファクター）
        if adopt_size_factor:
            new_sector_list['Code'] = new_sector_list['Code'].astype(str)
            sector_index = SectorIndex(stock_dfs_dict, None, None)
            stock_price_cap = sector_index.calc_marketcap(stock_dfs_dict['price'], stock_dfs_dict['fin'])
            stock_price_cap = stock_price_cap[stock_price_cap['Code'].isin(new_sector_list['Code'])]
            stock_price_cap = pd.merge(stock_price_cap, new_sector_list[['Code', 'Sector']], on='Code', how='left')
            stock_price_cap = stock_price_cap[['Date', 'Code', 'Sector', 'MarketCapClose']]
            stock_price_cap = stock_price_cap.groupby(['Date', 'Sector'])[['MarketCapClose']].mean()
            features_price_df['MarketCapAtClose'] = stock_price_cap['MarketCapClose']
            if add_rank:
                features_price_df['MarketCap_rank'] = features_price_df['MarketCapAtClose'].groupby('Date').rank(ascending=False)

        # EPSファクター
        if adopt_eps_factor:
            eps_df = stock_dfs_dict['fin'][[
                'Code', 'Date', 'ForecastEPS',
                ]].copy()
            eps_df = pd.merge(stock_dfs_dict['price'][['Date', 'Code']], eps_df, how='outer', on=['Date', 'Code'])
            eps_df = pd.merge(new_sector_list[['Code', 'Sector']], eps_df, on='Code', how='right')
            eps_df['ForecastEPS'] = eps_df.groupby('Code')['ForecastEPS'].ffill()
            eps_df['ForecastEPS'] = eps_df.groupby('Code')['ForecastEPS'].bfill()
            eps_df = pd.merge(stock_dfs_dict['price'][['Date', 'Code']], eps_df, how='left', on=['Date', 'Code'])
            eps_df['ForecastEPS'] = eps_df.groupby('Code')['ForecastEPS'].ffill()
            eps_df['ForecastEPS'] = eps_df.groupby('Code')['ForecastEPS'].bfill()
            eps_df = eps_df.groupby(['Date', 'Sector'])[['ForecastEPS']].mean()
            eps_df['ForecastEPS_rank'] = eps_df.groupby('Date')['ForecastEPS'].rank(ascending=False) 
            features_price_df[['ForecastEPS', 'ForecastEPS_rank']] = eps_df[['ForecastEPS', 'ForecastEPS_rank']].copy()

        # セクターをカテゴリ変数として追加
        if adopt_sector_categorical:
            sector_replace_dict = {x: i for i, x in enumerate(features_price_df.index.get_level_values(1).unique())}
            features_price_df['Sector_cat'] = features_price_df.index.get_level_values(1)
            features_price_df['Sector_cat'] = features_price_df['Sector_cat'].map(sector_replace_dict).astype('category')

        print('価格系特徴量の算出が完了しました。')

        return features_price_df

    @staticmethod
    def merge_features(features_indices_df:pd.DataFrame, features_price_df:pd.DataFrame) -> pd.DataFrame:
        '''features_indicesとfeatures_priceを結合'''
        features_df = pd.merge(features_indices_df.reset_index(), features_price_df.reset_index(), on=['Date'], how='outer')
        features_df = features_df.dropna(subset=['Sector'])
        features_sector = features_df['Sector'].values #groupbyすると'Sector'列が消えるため、復元のためにあらかじめ値を取得
        features_df = features_df.groupby('Sector').ffill()
        features_df['Sector'] = features_sector

        features_df = features_df.set_index(['Date', 'Sector'], drop=True)

        return features_df



#%% デバッグ
if __name__ == '__main__':

<<<<<<< HEAD
    from acquisition.jquants_api_operations.facades.stock_acquisition_facade import StockAcquisitionFacade
=======
    from acquisition.jquants_api_operations.facades import StockAcquisitionFacade
>>>>>>> d447e305

    '''パス類'''
    NEW_SECTOR_LIST_CSV = f'{Paths.SECTOR_REDEFINITIONS_FOLDER}/48sectors_2024-2025.csv' # 別でファイルを作っておく
    NEW_SECTOR_PRICE_PKLGZ = f'{Paths.SECTOR_REDEFINITIONS_FOLDER}/sector_price/New48sectors_price.parquet' # 出力のみなのでファイルがなくてもOK
    '''ユニバースを絞るフィルタ'''
    universe_filter = \
        "(Listing==1)&((ScaleCategory=='TOPIX Core30')|(ScaleCategory=='TOPIX Large70')|(ScaleCategory=='TOPIX Mid400'))" #現行のTOPIX500
    stock_dfs_dict = StockAcquisitionFacade(filter=universe_filter).get_stock_data_dict()
    sector_index = SectorIndex(stock_dfs_dict, NEW_SECTOR_LIST_CSV, NEW_SECTOR_PRICE_PKLGZ)
    new_sector_price_df, order_price_df = \
        sector_index.calc_sector_index()
    
    new_sector_list = pd.read_csv(NEW_SECTOR_LIST_CSV)

    features_df = FeaturesCalculator.calculate_features(new_sector_price_df,
                                                        new_sector_list,
                                                        stock_dfs_dict,
                                                        adopts_features_indices=True, 
                                                        adopts_features_price=True,
                                                        groups_setting=None,
                                                        names_setting=None,
                                                        currencies_type='relative',
                                                        adopt_1d_return=True, 
                                                        mom_duration=[5, 21],
                                                        vola_duration=[5, 21],
                                                        adopt_size_factor=True,
                                                        adopt_eps_factor=True,
                                                        adopt_sector_categorical=True,
                                                        add_rank=True,
                                                        )
    from datetime import datetime
    print(features_df[features_df.index.get_level_values(0)>=datetime(2022,1,1)].tail(48))<|MERGE_RESOLUTION|>--- conflicted
+++ resolved
@@ -318,11 +318,7 @@
 #%% デバッグ
 if __name__ == '__main__':
 
-<<<<<<< HEAD
-    from acquisition.jquants_api_operations.facades.stock_acquisition_facade import StockAcquisitionFacade
-=======
     from acquisition.jquants_api_operations.facades import StockAcquisitionFacade
->>>>>>> d447e305
 
     '''パス類'''
     NEW_SECTOR_LIST_CSV = f'{Paths.SECTOR_REDEFINITIONS_FOLDER}/48sectors_2024-2025.csv' # 別でファイルを作っておく
