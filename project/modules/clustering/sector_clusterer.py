--- conflicted
+++ resolved
@@ -12,10 +12,8 @@
     def __init__(self, stock_list_df: pd.DataFrame) -> None:
         self.reducer = UMAPReducer()
         self.cluster = HDBSCANCluster()
-<<<<<<< HEAD
         self.stock_list_df = stock_list_df
-=======
->>>>>>> afe8caa9
+
 
     def apply_umap(
         self,
@@ -40,7 +38,6 @@
         min_cluster_sizes: list[int] | None = None,
     ) -> pd.DataFrame:
         """HDBSCAN を再帰的に適用しクラスタを細分化する"""
-<<<<<<< HEAD
         labels = self.cluster.fit_recursive(df, min_cluster_sizes)
         merged = (
             labels
@@ -55,7 +52,4 @@
             "ScaleCategory",
             "Listing",
         ]
-        return merged[info_cols + list(labels.columns)]
-=======
-        return self.cluster.fit_recursive(df, min_cluster_sizes)
->>>>>>> afe8caa9
+        return merged[info_cols + list(labels.columns)]